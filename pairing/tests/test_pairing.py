--- conflicted
+++ resolved
@@ -41,15 +41,7 @@
 
     assert (c_I == pairing.generate_indirect_connectivity(c_D)).all()
 
-<<<<<<< HEAD
 
-def test_40_atoms():
-    trj = md.load(get_fn('sevick1988.gro'))
-    direct = pairing.generate_direct_correlation(trj, cutoff=0.8)
-    indirect = pairing.generate_indirect_connectivity(direct)
-
-    assert indirect.dtype == np.int32
-=======
 def test_check_validity_pass():
     c_I = np.asarray([[1, 1, 1, 0, 1],
                       [1, 1, 1, 0, 1],
@@ -59,6 +51,7 @@
 
     assert pairing.pairing._check_validity(c_I) == True
 
+
 def test_check_validity_fail():
     c_intermediate = np.asarray([[1, 0, 0, 0, 1],
                                  [0, 1, 1, 0, 0],
@@ -67,4 +60,11 @@
                                  [1, 0, 1, 0, 1]], dtype=np.int32)
 
     assert pairing.pairing._check_validity(c_intermediate) == False
->>>>>>> b091cd9b
+
+
+def test_40_atoms():
+    trj = md.load(get_fn('sevick1988.gro'))
+    direct = pairing.generate_direct_correlation(trj, cutoff=0.8)
+    indirect = pairing.generate_indirect_connectivity(direct)
+
+    assert indirect.dtype == np.int32